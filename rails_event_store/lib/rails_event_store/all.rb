require 'ruby_event_store'
require 'rails_event_store/async_proxy_strategy'
require 'rails_event_store/active_job_dispatcher'
require 'rails_event_store/async_handler_helpers'
require 'rails_event_store/link_by_metadata'
require 'rails_event_store/client'
require 'rails_event_store/version'
require 'rails_event_store/railtie'
require 'rails_event_store/deprecations'

module RailsEventStore
<<<<<<< HEAD
  Event                     = RubyEventStore::Event
  InMemoryRepository        = RubyEventStore::InMemoryRepository
  EventBroker               = RubyEventStore::PubSub::Broker
  Projection                = RubyEventStore::Projection
  WrongExpectedEventVersion = RubyEventStore::WrongExpectedEventVersion
  InvalidExpectedVersion    = RubyEventStore::InvalidExpectedVersion
  IncorrectStreamData       = RubyEventStore::IncorrectStreamData
  EventNotFound             = RubyEventStore::EventNotFound
  SubscriberNotExist        = RubyEventStore::SubscriberNotExist
  InvalidHandler            = RubyEventStore::InvalidHandler
  InvalidPageStart          = RubyEventStore::InvalidPageStart
  InvalidPageSize           = RubyEventStore::InvalidPageSize
  CorrelatedCommands        = RubyEventStore::CorrelatedCommands
  GLOBAL_STREAM             = RubyEventStore::GLOBAL_STREAM
  PAGE_SIZE                 = RubyEventStore::PAGE_SIZE
=======
  Event                       = RubyEventStore::Event
  InMemoryRepository          = RubyEventStore::InMemoryRepository
  EventBroker                 = RubyEventStore::PubSub::Broker
  Projection                  = RubyEventStore::Projection
  WrongExpectedEventVersion   = RubyEventStore::WrongExpectedEventVersion
  InvalidExpectedVersion      = RubyEventStore::InvalidExpectedVersion
  IncorrectStreamData         = RubyEventStore::IncorrectStreamData
  EventNotFound               = RubyEventStore::EventNotFound
  SubscriberNotExist          = RubyEventStore::SubscriberNotExist
  InvalidHandler              = RubyEventStore::InvalidHandler
  InvalidPageStart            = RubyEventStore::InvalidPageStart
  InvalidPageSize             = RubyEventStore::InvalidPageSize
  GLOBAL_STREAM               = RubyEventStore::GLOBAL_STREAM
  PAGE_SIZE                   = RubyEventStore::PAGE_SIZE
  AsyncProxyStrategy::Inline  = RubyEventStore::AsyncProxyStrategy::Inline
  AsyncDispatcher             = RubyEventStore::AsyncDispatcher
>>>>>>> 4ea53193
end<|MERGE_RESOLUTION|>--- conflicted
+++ resolved
@@ -9,23 +9,6 @@
 require 'rails_event_store/deprecations'
 
 module RailsEventStore
-<<<<<<< HEAD
-  Event                     = RubyEventStore::Event
-  InMemoryRepository        = RubyEventStore::InMemoryRepository
-  EventBroker               = RubyEventStore::PubSub::Broker
-  Projection                = RubyEventStore::Projection
-  WrongExpectedEventVersion = RubyEventStore::WrongExpectedEventVersion
-  InvalidExpectedVersion    = RubyEventStore::InvalidExpectedVersion
-  IncorrectStreamData       = RubyEventStore::IncorrectStreamData
-  EventNotFound             = RubyEventStore::EventNotFound
-  SubscriberNotExist        = RubyEventStore::SubscriberNotExist
-  InvalidHandler            = RubyEventStore::InvalidHandler
-  InvalidPageStart          = RubyEventStore::InvalidPageStart
-  InvalidPageSize           = RubyEventStore::InvalidPageSize
-  CorrelatedCommands        = RubyEventStore::CorrelatedCommands
-  GLOBAL_STREAM             = RubyEventStore::GLOBAL_STREAM
-  PAGE_SIZE                 = RubyEventStore::PAGE_SIZE
-=======
   Event                       = RubyEventStore::Event
   InMemoryRepository          = RubyEventStore::InMemoryRepository
   EventBroker                 = RubyEventStore::PubSub::Broker
@@ -38,9 +21,9 @@
   InvalidHandler              = RubyEventStore::InvalidHandler
   InvalidPageStart            = RubyEventStore::InvalidPageStart
   InvalidPageSize             = RubyEventStore::InvalidPageSize
+  CorrelatedCommands          = RubyEventStore::CorrelatedCommands
   GLOBAL_STREAM               = RubyEventStore::GLOBAL_STREAM
   PAGE_SIZE                   = RubyEventStore::PAGE_SIZE
   AsyncProxyStrategy::Inline  = RubyEventStore::AsyncProxyStrategy::Inline
   AsyncDispatcher             = RubyEventStore::AsyncDispatcher
->>>>>>> 4ea53193
 end