require 'activerecord-import'

module RailsEventStoreActiveRecord
  class EventRepository

    POSITION_SHIFT = 1

    def initialize
      verify_correct_schema_present
      @repo_reader = EventRepositoryReader.new
    end

    def append_to_stream(events, stream, expected_version)
      add_to_stream(normalize_to_array(events), stream, expected_version, true) do |event|
        build_event_record(event).save!
        event.event_id
      end
    end

    def link_to_stream(event_ids, stream, expected_version)
      (normalize_to_array(event_ids) - Event.where(id: event_ids).pluck(:id)).each do |id|
        raise RubyEventStore::EventNotFound.new(id)
      end
      add_to_stream(normalize_to_array(event_ids), stream, expected_version, nil) do |event_id|
        event_id
      end
    end

    def delete_stream(stream)
      EventInStream.where(stream: stream.name).delete_all
    end

    def has_event?(event_id)
      @repo_reader.has_event?(event_id)
    end

    def last_stream_event(stream)
      @repo_reader.last_stream_event(stream)
    end

    def read_events_forward(stream, after_event_id, count)
      @repo_reader.read_events_forward(stream, after_event_id, count)
    end

    def read_events_backward(stream, before_event_id, count)
      @repo_reader.read_events_backward(stream, before_event_id, count)
    end

    def read_stream_events_forward(stream)
      @repo_reader.read_stream_events_forward(stream)
    end

    def read_stream_events_backward(stream)
      @repo_reader.read_stream_events_backward(stream)
    end

    def read_all_streams_forward(after_event_id, count)
      @repo_reader.read_all_streams_forward(after_event_id, count)
    end

    def read_all_streams_backward(before_event_id, count)
      @repo_reader.read_all_streams_backward(before_event_id, count)
    end

    def read_event(event_id)
      @repo_reader.read_event(event_id)
    end

    def get_all_streams
      @repo_reader.get_all_streams
    end

    private

<<<<<<< HEAD
    def add_to_stream(collection, stream_name, expected_version, include_global, &to_event_id)
      to_global = stream_name.eql?(RubyEventStore::GLOBAL_STREAM)
      raise RubyEventStore::InvalidExpectedVersion if to_global && !expected_version.equal?(:any)
=======
    def add_to_stream(collection, stream, expected_version, include_global, &to_event_id)
      raise RubyEventStore::InvalidExpectedVersion if stream.global? && !expected_version.equal?(:any)
>>>>>>> 7e119416

      expected_version = normalize_expected_version(expected_version, stream)

      ActiveRecord::Base.transaction(requires_new: true) do
        in_stream = collection.flat_map.with_index do |element, index|
          position = compute_position(expected_version, index)
          event_id = to_event_id.call(element)
          collection = []
          collection.unshift({
            stream: RubyEventStore::GLOBAL_STREAM,
            position: nil,
            event_id: event_id,
          }) if include_global
          collection.unshift({
            stream:   stream.name,
            position: position,
<<<<<<< HEAD
            event_id: event_id,
          }) unless to_global
=======
            event_id: event_id
          }) unless stream.global?
>>>>>>> 7e119416
          collection
        end
        fill_ids(in_stream)
        EventInStream.import(in_stream)
      end
      self
    rescue ActiveRecord::RecordNotUnique => e
      raise_error(e)
    end

    def raise_error(e)
      if detect_index_violated(e.message)
        raise RubyEventStore::EventDuplicatedInStream
      end
      raise RubyEventStore::WrongExpectedEventVersion
    end

    def compute_position(expected_version, index)
      unless expected_version.equal?(:any)
        expected_version + index + POSITION_SHIFT
      end
    end

    def normalize_expected_version(expected_version, stream)
      case expected_version
        when Integer, :any
          expected_version
        when :none
          -1
        when :auto
          eis = EventInStream.where(stream: stream.name).order("position DESC").first
          (eis && eis.position) || -1
        else
          raise RubyEventStore::InvalidExpectedVersion
      end
    end

    def detect_index_violated(message)
      IndexViolationDetector.new.detect(message)
    end

    def build_event_record(serialized_record)
      Event.new(
        id:         serialized_record.event_id,
        data:       serialized_record.data,
        metadata:   serialized_record.metadata,
        event_type: serialized_record.event_type
      )
    end

    def normalize_to_array(events)
      return events if events.is_a?(Enumerable)
      [events]
    end

    def verify_correct_schema_present
      CorrectSchemaVerifier.new.verify
    end

    # Overwritten in a sub-class
    def fill_ids(_in_stream)
    end
  end

end<|MERGE_RESOLUTION|>--- conflicted
+++ resolved
@@ -72,15 +72,8 @@
 
     private
 
-<<<<<<< HEAD
-    def add_to_stream(collection, stream_name, expected_version, include_global, &to_event_id)
-      to_global = stream_name.eql?(RubyEventStore::GLOBAL_STREAM)
-      raise RubyEventStore::InvalidExpectedVersion if to_global && !expected_version.equal?(:any)
-=======
     def add_to_stream(collection, stream, expected_version, include_global, &to_event_id)
       raise RubyEventStore::InvalidExpectedVersion if stream.global? && !expected_version.equal?(:any)
->>>>>>> 7e119416
-
       expected_version = normalize_expected_version(expected_version, stream)
 
       ActiveRecord::Base.transaction(requires_new: true) do
@@ -96,13 +89,8 @@
           collection.unshift({
             stream:   stream.name,
             position: position,
-<<<<<<< HEAD
-            event_id: event_id,
-          }) unless to_global
-=======
             event_id: event_id
           }) unless stream.global?
->>>>>>> 7e119416
           collection
         end
         fill_ids(in_stream)
