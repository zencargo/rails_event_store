--- conflicted
+++ resolved
@@ -38,13 +38,8 @@
       end
 
       normalize_to_array(events).each do |event|
-<<<<<<< HEAD
         data = event.to_h
-        data.delete(:type)
-        data.merge!(stream: stream_name, event_type: event.class)
-=======
-        data = event.to_h.merge!(stream: stream.name)
->>>>>>> 92d46766
+        data[:stream] = stream.name
         LegacyEvent.create!(data)
       end
       self
