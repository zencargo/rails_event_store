# Custom Repository

## Installation with Bundler

By default RailsEventStore will use the ActiveRecord event repository. If you want to use another event repository without loading unnecessary ActiveRecord dependency, you'll need to do:

```ruby
gem 'rails_event_store', require: 'rails_event_store/all'
gem 'your_custom_repository'
```

After running `bundle install`, Rails Event Store should be ready to be used.
See custom repository README to learn how to setup its data store.

## Configure custom repository

```ruby
Rails.application.configure do
  config.to_prepare do
    Rails.configuration.event_store = RailsEventStore::Client.new(
      repository: YourCustomRepository.new
    )
  end
end
```

## Community event repositories

Those repositories were written by community members and are not guaranteed to be up to date with latest Rails event store.

* [rails\_event\_store\_mongoid](https://github.com/gottfrois/rails_event_store_mongoid) by [Pierre-Louis Gottfrois](https://github.com/gottfrois)

## Writing your own repository

If you want to write your own repository, we provide [a suite of tests that you can re-use](https://github.com/RailsEventStore/rails_event_store/blob/master/ruby_event_store/lib/ruby_event_store/spec/event_repository_lint.rb). Just [require](https://github.com/RailsEventStore/rails_event_store/blob/a6ffb8a535373023296222bbbb5dd6ee131a6792/rails_event_store_active_record/spec/event_repository_spec.rb#L3) and [include it](https://github.com/RailsEventStore/rails_event_store/blob/a6ffb8a535373023296222bbbb5dd6ee131a6792/rails_event_store_active_record/spec/event_repository_spec.rb#L26) in your repository spec. Make sure to meditate on which [exepcted_version option](/docs/expected_version/) you are going to support and how.

# Using RubyEventStore::InMemoryRepository for faster tests

RubyEventStore comes with `RubyEventStore::InMemoryRepository` that you can use in tests instead of the default one. `InMemoryRepository` does not persist events but offers the same characteristics as `RailsEventStoreActiveRecord::EventRepository`. It is tested with the same test suite and raises identical exceptions.

```ruby
RSpec.configure do |c|
  c.around(:each)
    Rails.configuration.event_store = RailsEventStore::Client.new(
      repository: RubyEventStore::InMemoryRepository.new
    )
    # add subscribers here
  end
end
```

<<<<<<< HEAD
We don't recommend using `InMemoryRepository` in production even if you don't need to persist events because the repository keeps all published events in memory. This is acceptable in testing because you can throw the instance away for every test and garbage collector reclaims the memory. In production, your memory would keep growing until you restart the application server.
=======
We don't recommend using `InMemoryRepository` in production even if you don't need to persist events because the repository keeps all published events in memory. This is acceptable in testing because you can throw the instance away for every test and garbage collector reclaims the memory. In production, your memory would keep growing until you restart the application server.

`InMemoryRepository` can take custom `mapper:` as an argument just like `RailsEventStoreActiveRecord::EventRepository`. [Read more on that](/docs/mapping_serialization/)

# Using Ruby Object Mapper (ROM) for SQL without ActiveRecord or Rails

RubyEventStore comes with `RubyEventStore::ROM::EventRepository` that you can use with a SQL database without requiring ActiveRecord or when not using Rails altogether. It is tested with the same test suite as the ActiveRecord implementation and raises identical exceptions.

## Basic ROM setup

You simply need to configure your ROM container and then store it globally on `RubyEventStore::ROM.env` or pass it to the repository constructor.

```ruby
require 'ruby_event_store/rom/sql'

# Use the `setup` helper to configure repositories and mappers.
# Then store an Env instance to get access to the ROM container.
RubyEventStore::ROM.env = RubyEventStore::ROM.setup(:sql, ENV['DATABASE_URL'])

# Use the repository the same as with ActiveRecord
client = RailsEventStore::Client.new(
  repository: RubyEventStore::ROM::EventRepository.new
)
```

## Advanced ROM setup

You can use a specific ROM container per repository to customize it more extensively. This example illustrates how to get at the ROM configuration and even run the latest migrations.

```ruby
require 'ruby_event_store/rom/sql'

config = ROM::Configuration.new(:sql, ENV['DATABASE_URL'])

# Run migrations if you need to (optional)
config.default.run_migrations

# Use the `setup` helper to configure the ROM container
env = RubyEventStore::ROM.setup(config)

# Use the repository the same as with ActiveRecord
client = RailsEventStore::Client.new(
  repository: RubyEventStore::ROM::EventRepository.new(rom: env)
)

# P.S. Access the ROM container
container = env.container
```

This advanced option provides flexibility if you are using a separate database for RES or have other needs that require more granular configurations.

## ROM migrations

SQL schema migrations can be copied to your project using Rake tasks. (The ROM migrations use [Sequel](https://github.com/jeremyevans/sequel) under the hood.)

Add the tasks to your `Rakefile` to import them into your project:

```ruby
# In your project Rakefile
require 'ruby_event_store/rom/adapters/sql/rake_task'
```

Then run Rake tasks to get your database setup:

```shell
# Copy the migrations to your project
bundle exec rake db:copy_migrations
# <= migration file created db/migrate/20180417201709_create_ruby_event_store_tables.rb

# Make sure `DATABASE_URL` is set and run the migrations
bundle exec rake db:migrate
```

You can run `bundle exec rake -T` to get a list of all available tasks. You can also programmatically run migrations (see examples above).
>>>>>>> 9ae8bef8
<|MERGE_RESOLUTION|>--- conflicted
+++ resolved
@@ -49,12 +49,7 @@
 end
 ```
 
-<<<<<<< HEAD
 We don't recommend using `InMemoryRepository` in production even if you don't need to persist events because the repository keeps all published events in memory. This is acceptable in testing because you can throw the instance away for every test and garbage collector reclaims the memory. In production, your memory would keep growing until you restart the application server.
-=======
-We don't recommend using `InMemoryRepository` in production even if you don't need to persist events because the repository keeps all published events in memory. This is acceptable in testing because you can throw the instance away for every test and garbage collector reclaims the memory. In production, your memory would keep growing until you restart the application server.
-
-`InMemoryRepository` can take custom `mapper:` as an argument just like `RailsEventStoreActiveRecord::EventRepository`. [Read more on that](/docs/mapping_serialization/)
 
 # Using Ruby Object Mapper (ROM) for SQL without ActiveRecord or Rails
 
@@ -125,5 +120,4 @@
 bundle exec rake db:migrate
 ```
 
-You can run `bundle exec rake -T` to get a list of all available tasks. You can also programmatically run migrations (see examples above).
->>>>>>> 9ae8bef8
+You can run `bundle exec rake -T` to get a list of all available tasks. You can also programmatically run migrations (see examples above).