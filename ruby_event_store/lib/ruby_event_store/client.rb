--- conflicted
+++ resolved
@@ -20,7 +20,10 @@
       serialized_events = serialize_events(enriched_events)
       append_to_stream_serialized_events(serialized_events, stream_name: stream_name, expected_version: expected_version)
       enriched_events.zip(serialized_events) do |event, serialized_event|
-        with_metadata(correlation_id: event.metadata[:correlation_id] || event.event_id, causation_id: event.event_id) do
+        with_metadata(
+          correlation_id: event.metadata[:correlation_id] || event.event_id,
+          causation_id: event.event_id
+        ) do
           event_broker.notify_subscribers(event, serialized_event)
         end
       end
@@ -192,12 +195,10 @@
       self.metadata = previous_metadata
     end
 
-<<<<<<< HEAD
     def deserialize(event_type:, event_id:, data:, metadata:)
       mapper.serialized_record_to_event(SerializedRecord.new(event_type: event_type, event_id: event_id, data: data, metadata: metadata))
     end
 
-=======
     def metadata
       @metadata.value || EMPTY_HASH
     end
@@ -205,7 +206,6 @@
     EMPTY_HASH = {}.freeze
     private_constant :EMPTY_HASH
 
->>>>>>> a374686b
     private
 
     def serialize_events(events)
@@ -235,19 +235,12 @@
       event.metadata[:timestamp] ||= clock.call
     end
 
-<<<<<<< HEAD
     def append_to_stream_serialized_events(serialized_events, stream_name:, expected_version:)
       repository.append_to_stream(serialized_events, Stream.new(stream_name), ExpectedVersion.new(expected_version))
     end
 
     protected
 
-    def metadata
-      @metadata.value
-    end
-
-=======
->>>>>>> a374686b
     def metadata=(value)
       @metadata.value = value
     end
