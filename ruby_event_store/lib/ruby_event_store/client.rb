require 'concurrent'

module RubyEventStore
  class Client
    def initialize(repository:,
                   mapper: Mappers::Default.new,
                   event_broker:  PubSub::Broker.new,
                   page_size: PAGE_SIZE,
                   clock: ->{ Time.now.utc })
      @repository     = repository
      @mapper         = mapper
      @event_broker   = event_broker
      @page_size      = page_size
      @clock          = clock
      @metadata       = Concurrent::ThreadLocalVar.new
    end

    def publish_events(events, stream_name: GLOBAL_STREAM, expected_version: :any)
<<<<<<< HEAD
      append_to_stream(events, stream_name: stream_name, expected_version: expected_version)
      events.each do |ev|
        with_metadata(
          correlation_id: ev.metadata[:correlation_id] || ev.event_id,
          causation_id:   ev.event_id,
        ) do
          event_broker.notify_subscribers(ev)
=======
      enriched_events = enrich_events_metadata(events)
      serialized_events = serialize_events(enriched_events)
      append_to_stream_serialized_events(serialized_events, stream_name: stream_name, expected_version: expected_version)
      enriched_events.zip(serialized_events) do |event, serialized_event|
        with_metadata(correlation_id: event.metadata[:correlation_id] || event.event_id, causation_id: event.event_id) do
          event_broker.notify_subscribers(event, serialized_event)
>>>>>>> e50abfb9
        end
      end
      :ok
    end

    def publish_event(event, stream_name: GLOBAL_STREAM, expected_version: :any)
      publish_events(event, stream_name: stream_name, expected_version: expected_version)
    end

    def append_to_stream(events, stream_name: GLOBAL_STREAM, expected_version: :any)
      serialized_events = serialize_events(enrich_events_metadata(events))
      append_to_stream_serialized_events(serialized_events, stream_name: stream_name, expected_version: expected_version)
      :ok
    end

    def link_to_stream(event_ids, stream_name:, expected_version: :any)
      repository.link_to_stream(event_ids, Stream.new(stream_name), ExpectedVersion.new(expected_version))
      self
    end

    def delete_stream(stream_name)
      repository.delete_stream(Stream.new(stream_name))
      :ok
    end

    def read_events_forward(stream_name, start: :head, count: page_size)
      warn <<~EOW
        RubyEventStore::Client#read_events_forward has been deprecated.

        Use following fluent API to receive exact results:
        client.read.stream(stream_name).limit(count).from(start).each.to_a
      EOW
      read.stream(stream_name).limit(count).from(start).each.to_a
    end

    def read_events_backward(stream_name, start: :head, count: page_size)
      warn <<~EOW
        RubyEventStore::Client#read_events_backward has been deprecated.

        Use following fluent API to receive exact results:
        client.read.stream(stream_name).limit(count).from(start).backward.each.to_a
      EOW
      read.stream(stream_name).limit(count).from(start).backward.each.to_a
    end

    def read_stream_events_forward(stream_name)
      warn <<~EOW
        RubyEventStore::Client#read_stream_events_forward has been deprecated.

        Use following fluent API to receive exact results:
        client.read.stream(stream_name).each.to_a
      EOW
      read.stream(stream_name).each.to_a
    end

    def read_stream_events_backward(stream_name)
      warn <<~EOW
        RubyEventStore::Client#read_stream_events_backward has been deprecated.

        Use following fluent API to receive exact results:
        client.read.stream(stream_name).backward.each.to_a
      EOW
      read.stream(stream_name).backward.each.to_a
    end

    def read_all_streams_forward(start: :head, count: page_size)
      warn <<~EOW
        RubyEventStore::Client#read_all_streams_forward has been deprecated.

        Use following fluent API to receive exact results:
        client.read.limit(count).from(start).each.to_a
      EOW
      read.limit(count).from(start).each.to_a
    end

    def read_all_streams_backward(start: :head, count: page_size)
      warn <<~EOW
        RubyEventStore::Client#read_all_streams_backward has been deprecated.

        Use following fluent API to receive exact results:
        client.read.limit(count).from(start).backward.each.to_a
      EOW
      read.limit(count).from(start).backward.each.to_a
    end

    def read_event(event_id)
      deserialize_event(repository.read_event(event_id))
    end

    def read
      Specification.new(repository, mapper)
    end

    # subscribe(subscriber, to:)
    # subscribe(to:, &subscriber)
    def subscribe(subscriber = nil, to:, &proc)
      raise ArgumentError, "subscriber must be first argument or block, cannot be both" if subscriber && proc
      raise SubscriberNotExist, "subscriber must be first argument or block" unless subscriber || proc
      subscriber ||= proc
      event_broker.add_subscriber(subscriber, to)
    end

    # subscribe_to_all_events(subscriber)
    # subscribe_to_all_events(&subscriber)
    def subscribe_to_all_events(subscriber = nil, &proc)
      raise ArgumentError, "subscriber must be first argument or block, cannot be both" if subscriber && proc
      raise SubscriberNotExist, "subscriber must be first argument or block" unless subscriber || proc
      event_broker.add_global_subscriber(subscriber || proc)
    end

    class Within
      def initialize(block, event_broker)
        @block = block
        @event_broker = event_broker
        @global_subscribers = []
        @subscribers = Hash.new {[]}
      end

      def subscribe_to_all_events(*handlers, &handler2)
        handlers << handler2 if handler2
        @global_subscribers += handlers
        self
      end

      def subscribe(handler=nil, to:, &handler2)
        raise ArgumentError if handler && handler2
        @subscribers[handler || handler2] += normalize_to_array(to)
        self
      end

      def call
        unsubs  = add_thread_global_subscribers
        unsubs += add_thread_subscribers
        @block.call
      ensure
        unsubs.each(&:call)
      end

      private

      def add_thread_subscribers
        @subscribers.map do |handler, types|
          @event_broker.add_thread_subscriber(handler, types)
        end
      end

      def add_thread_global_subscribers
        @global_subscribers.map do |s|
          @event_broker.add_thread_global_subscriber(s)
        end
      end

      def normalize_to_array(objs)
        return *objs
      end
    end

    def within(&block)
      raise ArgumentError if block.nil?
      Within.new(block, event_broker)
    end

    def with_metadata(metadata, &block)
      previous_metadata = metadata()
      self.metadata = previous_metadata.merge(metadata)
      block.call if block_given?
    ensure
      self.metadata = previous_metadata
    end

<<<<<<< HEAD
    def metadata
      @metadata.value || EMPTY_HASH
    end

    EMPTY_HASH = {}.freeze
    private_constant :EMPTY_HASH

=======
    def deserialize(event_type:, event_id:, data:, metadata:)
      mapper.serialized_record_to_event(SerializedRecord.new(event_type: event_type, event_id: event_id, data: data, metadata: metadata))
    end

>>>>>>> e50abfb9
    private

    def serialize_events(events)
      events.map do |ev|
        mapper.event_to_serialized_record(ev)
      end
    end

    def deserialize_event(sev)
      mapper.serialized_record_to_event(sev)
    end

    def normalize_to_array(events)
      return *events
    end

    def enrich_events_metadata(events)
      events = normalize_to_array(events)
      events.each{|event| enrich_event_metadata(event) }
      events
    end

    def enrich_event_metadata(event)
      metadata.each { |key, value| event.metadata[key] ||= value }
      event.metadata[:timestamp] ||= clock.call
    end

<<<<<<< HEAD
=======
    def append_to_stream_serialized_events(serialized_events, stream_name:, expected_version:)
      repository.append_to_stream(serialized_events, Stream.new(stream_name), ExpectedVersion.new(expected_version))
    end

    protected

    def metadata
      @metadata.value
    end

>>>>>>> e50abfb9
    def metadata=(value)
      @metadata.value = value
    end

    attr_reader :repository, :mapper, :event_broker, :clock, :page_size
  end
end<|MERGE_RESOLUTION|>--- conflicted
+++ resolved
@@ -16,22 +16,15 @@
     end
 
     def publish_events(events, stream_name: GLOBAL_STREAM, expected_version: :any)
-<<<<<<< HEAD
-      append_to_stream(events, stream_name: stream_name, expected_version: expected_version)
-      events.each do |ev|
-        with_metadata(
-          correlation_id: ev.metadata[:correlation_id] || ev.event_id,
-          causation_id:   ev.event_id,
-        ) do
-          event_broker.notify_subscribers(ev)
-=======
       enriched_events = enrich_events_metadata(events)
       serialized_events = serialize_events(enriched_events)
       append_to_stream_serialized_events(serialized_events, stream_name: stream_name, expected_version: expected_version)
       enriched_events.zip(serialized_events) do |event, serialized_event|
-        with_metadata(correlation_id: event.metadata[:correlation_id] || event.event_id, causation_id: event.event_id) do
+        with_metadata(
+          correlation_id: event.metadata[:correlation_id] || event.event_id,
+          causation_id:   event.event_id,
+        ) do
           event_broker.notify_subscribers(event, serialized_event)
->>>>>>> e50abfb9
         end
       end
       :ok
@@ -202,7 +195,6 @@
       self.metadata = previous_metadata
     end
 
-<<<<<<< HEAD
     def metadata
       @metadata.value || EMPTY_HASH
     end
@@ -210,12 +202,10 @@
     EMPTY_HASH = {}.freeze
     private_constant :EMPTY_HASH
 
-=======
     def deserialize(event_type:, event_id:, data:, metadata:)
       mapper.serialized_record_to_event(SerializedRecord.new(event_type: event_type, event_id: event_id, data: data, metadata: metadata))
     end
 
->>>>>>> e50abfb9
     private
 
     def serialize_events(events)
@@ -243,19 +233,12 @@
       event.metadata[:timestamp] ||= clock.call
     end
 
-<<<<<<< HEAD
-=======
     def append_to_stream_serialized_events(serialized_events, stream_name:, expected_version:)
       repository.append_to_stream(serialized_events, Stream.new(stream_name), ExpectedVersion.new(expected_version))
     end
 
     protected
 
-    def metadata
-      @metadata.value
-    end
-
->>>>>>> e50abfb9
     def metadata=(value)
       @metadata.value = value
     end
