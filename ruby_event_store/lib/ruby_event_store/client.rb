require 'concurrent'

module RubyEventStore
  class Client
    def initialize(repository:,
                   mapper: Mappers::Default.new,
                   event_broker:  PubSub::Broker.new,
                   page_size: PAGE_SIZE,
                   clock: ->{ Time.now.utc })
      @repository     = repository
      @mapper         = mapper
      @event_broker   = event_broker
      @page_size      = page_size
      @clock          = clock
      @metadata       = Concurrent::ThreadLocalVar.new
    end

    def publish_events(events, stream_name: GLOBAL_STREAM, expected_version: :any)
      enriched_events = enrich_events_metadata(events)
      serialized_events = serialize_events(enriched_events)
      append_to_stream_serialized_events(serialized_events, stream_name: stream_name, expected_version: expected_version)
      enriched_events.zip(serialized_events) do |event, serialized_event|
        with_metadata(
<<<<<<< HEAD
          correlation_id: event.metadata[:correlation_id] || event.event_id,
          causation_id: event.event_id
=======
          correlation_id: ev.metadata[:correlation_id] || ev.event_id,
          causation_id:   ev.event_id,
>>>>>>> 5614c345
        ) do
          event_broker.notify_subscribers(event, serialized_event)
        end
      end
      :ok
    end

    def publish_event(event, stream_name: GLOBAL_STREAM, expected_version: :any)
      publish_events(event, stream_name: stream_name, expected_version: expected_version)
    end

    def append_to_stream(events, stream_name: GLOBAL_STREAM, expected_version: :any)
      serialized_events = serialize_events(enrich_events_metadata(events))
      append_to_stream_serialized_events(serialized_events, stream_name: stream_name, expected_version: expected_version)
      :ok
    end

    def link_to_stream(event_ids, stream_name:, expected_version: :any)
      repository.link_to_stream(event_ids, Stream.new(stream_name), ExpectedVersion.new(expected_version))
      self
    end

    def delete_stream(stream_name)
      repository.delete_stream(Stream.new(stream_name))
      :ok
    end

    def read_events_forward(stream_name, start: :head, count: page_size)
      warn <<~EOW
        RubyEventStore::Client#read_events_forward has been deprecated.

        Use following fluent API to receive exact results:
        client.read.stream(stream_name).limit(count).from(start).each.to_a
      EOW
      read.stream(stream_name).limit(count).from(start).each.to_a
    end

    def read_events_backward(stream_name, start: :head, count: page_size)
      warn <<~EOW
        RubyEventStore::Client#read_events_backward has been deprecated.

        Use following fluent API to receive exact results:
        client.read.stream(stream_name).limit(count).from(start).backward.each.to_a
      EOW
      read.stream(stream_name).limit(count).from(start).backward.each.to_a
    end

    def read_stream_events_forward(stream_name)
      warn <<~EOW
        RubyEventStore::Client#read_stream_events_forward has been deprecated.

        Use following fluent API to receive exact results:
        client.read.stream(stream_name).each.to_a
      EOW
      read.stream(stream_name).each.to_a
    end

    def read_stream_events_backward(stream_name)
      warn <<~EOW
        RubyEventStore::Client#read_stream_events_backward has been deprecated.

        Use following fluent API to receive exact results:
        client.read.stream(stream_name).backward.each.to_a
      EOW
      read.stream(stream_name).backward.each.to_a
    end

    def read_all_streams_forward(start: :head, count: page_size)
      warn <<~EOW
        RubyEventStore::Client#read_all_streams_forward has been deprecated.

        Use following fluent API to receive exact results:
        client.read.limit(count).from(start).each.to_a
      EOW
      read.limit(count).from(start).each.to_a
    end

    def read_all_streams_backward(start: :head, count: page_size)
      warn <<~EOW
        RubyEventStore::Client#read_all_streams_backward has been deprecated.

        Use following fluent API to receive exact results:
        client.read.limit(count).from(start).backward.each.to_a
      EOW
      read.limit(count).from(start).backward.each.to_a
    end

    def read_event(event_id)
      deserialize_event(repository.read_event(event_id))
    end

    def read
      Specification.new(repository, mapper)
    end

    # subscribe(subscriber, to:)
    # subscribe(to:, &subscriber)
    def subscribe(subscriber = nil, to:, &proc)
      raise ArgumentError, "subscriber must be first argument or block, cannot be both" if subscriber && proc
      raise SubscriberNotExist, "subscriber must be first argument or block" unless subscriber || proc
      subscriber ||= proc
      event_broker.add_subscriber(subscriber, to)
    end

    # subscribe_to_all_events(subscriber)
    # subscribe_to_all_events(&subscriber)
    def subscribe_to_all_events(subscriber = nil, &proc)
      raise ArgumentError, "subscriber must be first argument or block, cannot be both" if subscriber && proc
      raise SubscriberNotExist, "subscriber must be first argument or block" unless subscriber || proc
      event_broker.add_global_subscriber(subscriber || proc)
    end

    class Within
      def initialize(block, event_broker)
        @block = block
        @event_broker = event_broker
        @global_subscribers = []
        @subscribers = Hash.new {[]}
      end

      def subscribe_to_all_events(*handlers, &handler2)
        handlers << handler2 if handler2
        @global_subscribers += handlers
        self
      end

      def subscribe(handler=nil, to:, &handler2)
        raise ArgumentError if handler && handler2
        @subscribers[handler || handler2] += normalize_to_array(to)
        self
      end

      def call
        unsubs  = add_thread_global_subscribers
        unsubs += add_thread_subscribers
        @block.call
      ensure
        unsubs.each(&:call)
      end

      private

      def add_thread_subscribers
        @subscribers.map do |handler, types|
          @event_broker.add_thread_subscriber(handler, types)
        end
      end

      def add_thread_global_subscribers
        @global_subscribers.map do |s|
          @event_broker.add_thread_global_subscriber(s)
        end
      end

      def normalize_to_array(objs)
        return *objs
      end
    end

    def within(&block)
      raise ArgumentError if block.nil?
      Within.new(block, event_broker)
    end

    def with_metadata(metadata, &block)
      previous_metadata = metadata()
      self.metadata = previous_metadata.merge(metadata)
      block.call if block_given?
    ensure
      self.metadata = previous_metadata
    end

    def deserialize(event_type:, event_id:, data:, metadata:)
      mapper.serialized_record_to_event(SerializedRecord.new(event_type: event_type, event_id: event_id, data: data, metadata: metadata))
    end

    def metadata
      @metadata.value || EMPTY_HASH
    end

    EMPTY_HASH = {}.freeze
    private_constant :EMPTY_HASH

    private

    def serialize_events(events)
      events.map do |ev|
        mapper.event_to_serialized_record(ev)
      end
    end

    def deserialize_event(sev)
      mapper.serialized_record_to_event(sev)
    end

    def normalize_to_array(events)
      return *events
    end

    def enrich_events_metadata(events)
      events = normalize_to_array(events)
      events.each{|event| enrich_event_metadata(event) }
      events
    end

    def enrich_event_metadata(event)
      metadata.each { |key, value| event.metadata[key] ||= value }
      event.metadata[:timestamp] ||= clock.call
    end

    def append_to_stream_serialized_events(serialized_events, stream_name:, expected_version:)
      repository.append_to_stream(serialized_events, Stream.new(stream_name), ExpectedVersion.new(expected_version))
    end

    protected

    def metadata=(value)
      @metadata.value = value
    end

    attr_reader :repository, :mapper, :event_broker, :clock, :page_size
  end
end<|MERGE_RESOLUTION|>--- conflicted
+++ resolved
@@ -21,13 +21,8 @@
       append_to_stream_serialized_events(serialized_events, stream_name: stream_name, expected_version: expected_version)
       enriched_events.zip(serialized_events) do |event, serialized_event|
         with_metadata(
-<<<<<<< HEAD
           correlation_id: event.metadata[:correlation_id] || event.event_id,
-          causation_id: event.event_id
-=======
-          correlation_id: ev.metadata[:correlation_id] || ev.event_id,
-          causation_id:   ev.event_id,
->>>>>>> 5614c345
+          causation_id:   event.event_id
         ) do
           event_broker.notify_subscribers(event, serialized_event)
         end
