--- conflicted
+++ resolved
@@ -5,15 +5,9 @@
   class InMemoryRepository
 
     def initialize
-<<<<<<< HEAD
-      @all = Array.new
-      @streams = Hash.new
-      @mutex = Mutex.new
-=======
       @streams = Hash.new
       @mutex = Mutex.new
       @streams[GLOBAL_STREAM] = Array.new
->>>>>>> 92d46766
     end
 
     def append_to_stream(events, stream, expected_version)
@@ -68,11 +62,7 @@
     end
 
     def get_all_streams
-<<<<<<< HEAD
-      [Stream.new("all")] + @streams.keys.map { |name| Stream.new(name) }
-=======
       @streams.keys.map { |name| Stream.new(name) }
->>>>>>> 92d46766
     end
 
     private
