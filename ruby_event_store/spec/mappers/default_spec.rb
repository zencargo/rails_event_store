require 'spec_helper'

SomethingHappened = Class.new(RubyEventStore::Event)

module RubyEventStore
  module Mappers
    RSpec.describe Default do
      let(:data)         { {some_attribute: 5} }
      let(:metadata)     { {some_meta: 1} }
      let(:event_id)     { SecureRandom.uuid }
      let(:domain_event) { SomethingHappened.new(data: data, metadata: metadata, event_id: event_id) }

      specify '#event_to_serialized_record returns YAML serialized record' do
        record = subject.event_to_serialized_record(domain_event)
        expect(record).to            be_a SerializedRecord
        expect(record.event_id).to   eq event_id
        expect(record.data).to       eq "---\n:some_attribute: 5\n"
        expect(record.metadata).to   eq "---\n:some_meta: 1\n"
        expect(record.event_type).to eq "SomethingHappened"
      end

      specify '#serialized_record_to_event returns event instance' do
        record = SerializedRecord.new(
          event_id:   domain_event.event_id,
          data:       "---\n:some_attribute: 5\n",
          metadata:   "---\n:some_meta: 1\n",
          event_type: SomethingHappened.name
        )
        event = subject.serialized_record_to_event(record)
        expect(event).to              eq(domain_event)
        expect(event.event_id).to     eq domain_event.event_id
        expect(event.data).to         eq(data)
        expect(event.metadata.to_h).to     eq(metadata)
      end

      specify '#serialized_record_to_event its using events class remapping' do
        subject = described_class.new(events_class_remapping: {'EventNameBeforeRefactor' => 'SomethingHappened'})
        record = SerializedRecord.new(
          event_id:   domain_event.event_id,
          data:       "---\n:some_attribute: 5\n",
          metadata:   "---\n:some_meta: 1\n",
          event_type: "EventNameBeforeRefactor"
        )
        event = subject.serialized_record_to_event(record)
        expect(event).to eq(domain_event)
      end

<<<<<<< HEAD
=======
      specify '#add_metadata' do
        subject.add_metadata(domain_event, :yo, 123)
        expect(domain_event.metadata[:yo]).to eq(123)

        subject.add_metadata(domain_event, 'lo', 456)
        expect(domain_event.metadata[:lo]).to eq(456)
      end

>>>>>>> 92d46766
      context 'when custom serializer is provided' do
        class ExampleYamlSerializer
          def self.load(value)
            YAML.load(decrypt(value))
          end

          def self.dump(value)
            encrypt(YAML.dump(value))
          end

          private

          def self.encrypt(value)
            value.reverse
          end

          def self.decrypt(value)
            value.reverse
          end
        end

        let(:custom_serializer) { ExampleYamlSerializer }
        subject { described_class.new(serializer: custom_serializer) }

        specify '#event_to_serialized_record returns serialized record' do
          record = subject.event_to_serialized_record(domain_event)
          expect(record).to            be_a SerializedRecord
          expect(record.event_id).to   eq event_id
          expect(record.data).to       eq "\n5 :etubirtta_emos:\n---"
          expect(record.metadata).to   eq "\n1 :atem_emos:\n---"
          expect(record.event_type).to eq "SomethingHappened"
        end

        specify '#serialized_record_to_event returns event instance' do
          record = SerializedRecord.new(
            event_id:   domain_event.event_id,
            data:       "\n5 :etubirtta_emos:\n---",
            metadata:   "\n1 :atem_emos:\n---",
            event_type: SomethingHappened.name
          )
          event = subject.serialized_record_to_event(record)
          expect(event).to              eq(domain_event)
          expect(event.event_id).to     eq domain_event.event_id
          expect(event.data).to         eq(data)
          expect(event.metadata.to_h).to     eq(metadata)
        end
      end
    end
  end
end<|MERGE_RESOLUTION|>--- conflicted
+++ resolved
@@ -45,17 +45,6 @@
         expect(event).to eq(domain_event)
       end
 
-<<<<<<< HEAD
-=======
-      specify '#add_metadata' do
-        subject.add_metadata(domain_event, :yo, 123)
-        expect(domain_event.metadata[:yo]).to eq(123)
-
-        subject.add_metadata(domain_event, 'lo', 456)
-        expect(domain_event.metadata[:lo]).to eq(456)
-      end
-
->>>>>>> 92d46766
       context 'when custom serializer is provided' do
         class ExampleYamlSerializer
           def self.load(value)
