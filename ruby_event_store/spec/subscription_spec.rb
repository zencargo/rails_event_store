--- conflicted
+++ resolved
@@ -162,7 +162,88 @@
       expect(received_event.metadata[:timestamp]).to eq(Time.at(0))
     end
 
-<<<<<<< HEAD
+    specify 'throws exception if subscriber klass does not have call method - handling subscribed events' do
+      message = "#call method not found " +
+        "in Subscribers::InvalidHandler subscriber." +
+        " Are you sure it is a valid subscriber?"
+
+      expect { client.subscribe(Subscribers::InvalidHandler, [OrderCreated]) }.to raise_error(InvalidHandler, message)
+    end
+
+    specify 'throws exception if subscriber klass have not call method - handling all events' do
+      message = "#call method not found " +
+        "in Subscribers::InvalidHandler subscriber." +
+        " Are you sure it is a valid subscriber?"
+
+      expect { client.subscribe_to_all_events(Subscribers::InvalidHandler) }.to raise_error(InvalidHandler, message)
+    end
+
+    specify 'dispatch events to subscribers via proxy' do
+      dispatcher = CustomDispatcher.new
+      broker = PubSub::Broker.new(dispatcher: dispatcher)
+      client = RubyEventStore::Client.new(repository: repository, event_broker: broker)
+      client.subscribe(Subscribers::ValidHandler, [OrderCreated])
+      event = OrderCreated.new
+      client.publish_event(event)
+      expect(dispatcher.dispatched_events).to eq [{to: Proc, event: event}]
+    end
+
+    specify 'dispatch all events to subscribers via proxy' do
+      dispatcher = CustomDispatcher.new
+      broker = PubSub::Broker.new(dispatcher: dispatcher)
+      client = RubyEventStore::Client.new(repository: repository, event_broker: broker)
+      client.subscribe_to_all_events(Subscribers::ValidHandler)
+      event = OrderCreated.new
+      client.publish_event(event)
+      expect(dispatcher.dispatched_events).to eq [{to: Proc, event: event}]
+    end
+
+    specify 'lambda is an output of global subscribe via proxy' do
+      dispatcher = CustomDispatcher.new
+      broker = PubSub::Broker.new(dispatcher: dispatcher)
+      client = RubyEventStore::Client.new(repository: repository, event_broker: broker)
+      result = client.subscribe_to_all_events(Subscribers::ValidHandler)
+      expect(result).to respond_to(:call)
+    end
+
+    specify 'lambda is an output of subscribe via proxy' do
+      dispatcher = CustomDispatcher.new
+      broker = PubSub::Broker.new(dispatcher: dispatcher)
+      client = RubyEventStore::Client.new(repository: repository, event_broker: broker)
+      result = client.subscribe(Subscribers::ValidHandler, [OrderCreated])
+      expect(result).to respond_to(:call)
+    end
+
+    specify 'dynamic global subscription via proxy' do
+      event_1 = OrderCreated.new
+      event_2 = ProductAdded.new
+      dispatcher = CustomDispatcher.new
+      broker = PubSub::Broker.new(dispatcher: dispatcher)
+      client = RubyEventStore::Client.new(repository: repository, event_broker: broker)
+      result = client.subscribe_to_all_events(Subscribers::ValidHandler) do
+        client.publish_event(event_1)
+      end
+      client.publish_event(event_2)
+      expect(dispatcher.dispatched_events).to eq [{to: Proc, event: event_1}]
+      expect(result).to respond_to(:call)
+      expect(client.read_all_streams_forward).to eq([event_1, event_2])
+    end
+
+    specify 'dynamic subscription' do
+      event_1 = OrderCreated.new
+      event_2 = ProductAdded.new
+      dispatcher = CustomDispatcher.new
+      broker = PubSub::Broker.new(dispatcher: dispatcher)
+      client = RubyEventStore::Client.new(repository: repository, event_broker: broker)
+      result = client.subscribe(Subscribers::ValidHandler, [OrderCreated, ProductAdded]) do
+        client.publish_event(event_1)
+      end
+      client.publish_event(event_2)
+      expect(dispatcher.dispatched_events).to eq [{to: Proc, event: event_1}]
+      expect(result).to respond_to(:call)
+      expect(client.read_all_streams_forward).to eq([event_1, event_2])
+    end
+
     specify 'notifies subscriber in the order events were published' do
       handled_events = []
       subscriber = ->(event) {
@@ -194,88 +275,6 @@
         event_1, :subscriber1, event_1, :subscriber2,
         event_2, :subscriber1, event_2, :subscriber2,
       ]
-=======
-    specify 'throws exception if subscriber klass does not have call method - handling subscribed events' do
-      message = "#call method not found " +
-        "in Subscribers::InvalidHandler subscriber." +
-        " Are you sure it is a valid subscriber?"
-
-      expect { client.subscribe(Subscribers::InvalidHandler, [OrderCreated]) }.to raise_error(InvalidHandler, message)
-    end
-
-    specify 'throws exception if subscriber klass have not call method - handling all events' do
-      message = "#call method not found " +
-        "in Subscribers::InvalidHandler subscriber." +
-        " Are you sure it is a valid subscriber?"
-
-      expect { client.subscribe_to_all_events(Subscribers::InvalidHandler) }.to raise_error(InvalidHandler, message)
-    end
-
-    specify 'dispatch events to subscribers via proxy' do
-      dispatcher = CustomDispatcher.new
-      broker = PubSub::Broker.new(dispatcher: dispatcher)
-      client = RubyEventStore::Client.new(repository: repository, event_broker: broker)
-      client.subscribe(Subscribers::ValidHandler, [OrderCreated])
-      event = OrderCreated.new
-      client.publish_event(event)
-      expect(dispatcher.dispatched_events).to eq [{to: Proc, event: event}]
-    end
-
-    specify 'dispatch all events to subscribers via proxy' do
-      dispatcher = CustomDispatcher.new
-      broker = PubSub::Broker.new(dispatcher: dispatcher)
-      client = RubyEventStore::Client.new(repository: repository, event_broker: broker)
-      client.subscribe_to_all_events(Subscribers::ValidHandler)
-      event = OrderCreated.new
-      client.publish_event(event)
-      expect(dispatcher.dispatched_events).to eq [{to: Proc, event: event}]
-    end
-
-    specify 'lambda is an output of global subscribe via proxy' do
-      dispatcher = CustomDispatcher.new
-      broker = PubSub::Broker.new(dispatcher: dispatcher)
-      client = RubyEventStore::Client.new(repository: repository, event_broker: broker)
-      result = client.subscribe_to_all_events(Subscribers::ValidHandler)
-      expect(result).to respond_to(:call)
-    end
-
-    specify 'lambda is an output of subscribe via proxy' do
-      dispatcher = CustomDispatcher.new
-      broker = PubSub::Broker.new(dispatcher: dispatcher)
-      client = RubyEventStore::Client.new(repository: repository, event_broker: broker)
-      result = client.subscribe(Subscribers::ValidHandler, [OrderCreated])
-      expect(result).to respond_to(:call)
-    end
-
-    specify 'dynamic global subscription via proxy' do
-      event_1 = OrderCreated.new
-      event_2 = ProductAdded.new
-      dispatcher = CustomDispatcher.new
-      broker = PubSub::Broker.new(dispatcher: dispatcher)
-      client = RubyEventStore::Client.new(repository: repository, event_broker: broker)
-      result = client.subscribe_to_all_events(Subscribers::ValidHandler) do
-        client.publish_event(event_1)
-      end
-      client.publish_event(event_2)
-      expect(dispatcher.dispatched_events).to eq [{to: Proc, event: event_1}]
-      expect(result).to respond_to(:call)
-      expect(client.read_all_streams_forward).to eq([event_1, event_2])
-    end
-
-    specify 'dynamic subscription' do
-      event_1 = OrderCreated.new
-      event_2 = ProductAdded.new
-      dispatcher = CustomDispatcher.new
-      broker = PubSub::Broker.new(dispatcher: dispatcher)
-      client = RubyEventStore::Client.new(repository: repository, event_broker: broker)
-      result = client.subscribe(Subscribers::ValidHandler, [OrderCreated, ProductAdded]) do
-        client.publish_event(event_1)
-      end
-      client.publish_event(event_2)
-      expect(dispatcher.dispatched_events).to eq [{to: Proc, event: event_1}]
-      expect(result).to respond_to(:call)
-      expect(client.read_all_streams_forward).to eq([event_1, event_2])
->>>>>>> b79d6c19
     end
   end
 end